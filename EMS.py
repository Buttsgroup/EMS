import numpy as np
import copy
from io import StringIO
import logging
import sys
from datetime import date
import random
import string

from EMS.modules.properties.structure.structure_io import structure_from_rdmol
from EMS.modules.properties.structure.structure_io import rdmol_to_sdf_block
from EMS.modules.properties.file_io import file_to_rdmol
from EMS.utils.periodic_table import Get_periodic_table
from EMS.modules.properties.nmr.nmr_io import nmr_read
from EMS.modules.properties.nmr.nmr_io import nmr_read_rdmol
from EMS.modules.properties.nmr.nmr_io import nmr_read_df
from EMS.modules.properties.nmr.nmr_io import nmr_to_sdf_block
from EMS.modules.comp_chem.gaussian.gaussian_io import gaussian_read_nmr
from EMS.modules.comp_chem.gaussian.gaussian_ops import scale_chemical_shifts

from rdkit import Chem
from rdkit.Chem import rdmolops
from rdkit.Chem import rdmolfiles


########### Set up the logger system ###########
# This section is used to set up the logging system, which aims to record the information of the package

# getLogger is to initialize the logging system with the name of the package
# A package can have multiple loggers.
logger = logging.getLogger(__name__)

# StreamHandler is a type of handler to print logging output to a specific stream, such as a console.
stdout = logging.StreamHandler(stream = sys.stdout)

# Formatter is used to specify the output format of the logging messages
formatter = logging.Formatter("%(name)s: %(asctime)s | %(levelname)s | %(filename)s:%(lineno)s >>> %(message)s")

# Add the formatter to the handler
stdout.setFormatter(formatter)

# Add the handler to the logger
logger.addHandler(stdout)

# Set the logging level of the logger. The logging level below INFO will not be recorded.
logger.setLevel(logging.INFO)

########### Set up the logger system ###########


class EMS(object):
    """
    The EMS class is the main class for the EMS package. It reads the molecular structure and properties from a file and transforms it to an emol object.
    The file type includes but not limited to SDF, XYZ, SMILES/SMARTS strings, and rdkit molecule objects.

    Args:
    - file: The file including the molecular structure and properties. Currently, the file type includes:
        (1) str: Location of the file, such as .sdf and .xyz.
        (2) str: SMILES/SMARTS string.
        (3) rdkit.Chem.rdchem.Mol: The rdkit molecule object.
        (4) tuple(pandas.DataFrame, pandas.DataFrame): The atom and pair dataframes including the molecular structure and properties.
    - mol_id (str): The customized molecule id. Default: None.
        This is a preferred name for the molecule. If not provided, the id will be set to the filename or official name of the file.
        Details of the definition of filename for different file types are in EMS.modules.properties.file_io.
    - nmr (bool): Whether to read NMR data. Default: False.
    - streamlit (bool): Whether to read the file from website. Default: False.
    - addHs (bool): Whether to add hydrogens to the rdkit molecule object. Default: False.
        If you are reading NMR data, addHs should be set to False.
    - sanitize (bool): Whether to sanitize the rdkit molecule object. Default: False.
        If you are reading NMR data, sanitize should be set to False.
    - kekulize (bool): Whether to kekulize the rdkit molecule object. Default: True.
    """

    def __init__(
        self,
        file,                       # The file to read
        mol_id=None,                # Customized molecule ID
        nmr=False,                  # Whether to read NMR data
        streamlit=False,            # Streamlit mode is used to read the file from website
        addHs=False,                # Whether to add hydrogens to the rdkit molecule object
        sanitize=False,             # Whether to sanitize the rdkit molecule object
        kekulize=True               # Whether to kekulize the rdkit molecule object
    ):


        # Initialize the attributes to save the file, the file type and the RDKit molecule object
        self.file = file                   # The file to read
        self.filetype = None               # The file type of the file to read
        self.rdmol = None                  # The rdkit molecule object that will be generated from the file
        self.streamlit = streamlit         # Streamlit mode is used to read the file from website

        # Initialize the attributes to save the molecule id and the official filename
        self.id = mol_id                   # The customized molecule id
        self.filename = None               # The official name of the file to read

        # Initialize the molecular structure and properties as empty
        self.type = None                   # The atomic numbers of the atoms in the molecule. Shape: (n_atoms,)
        self.xyz = None                    # The 3D coordinates of the molecule. Shape: (n_atoms, 3)
        self.conn = None                   # The bond order matrix of the molecule. Shape: (n_atoms, n_atoms)
        self.adj = None                    # The adjacency matrix of the molecule. Shape: (n_atoms, n_atoms)
        self.path_topology = None          # Path length between atoms
        self.path_distance = None          # 3D distance between atoms
        self.atom_properties = {}
        self.pair_properties = {}
        self.mol_properties = {}
        self.flat = None                   # Whether all the Z coordinates of the molecule is zero
        self.pass_valence_check = None     # Whether the molecule has correct valence
        self.symmetric = None              # A string among 'sym', 'asym' and 'error' to indicate whether the non-hydrogen backbone of the molecule is symmetric
        self.nmr = nmr                     # Whether to read NMR data
        self.addHs = addHs                 # Whether to add hydrogens to the rdkit molecule object
        self.sanitize = sanitize           # Whether to sanitize the rdkit molecule object
        self.kekulize = kekulize           # Whether to kekulize the rdkit molecule object


        # Achieve the filetype, RDKit molecule object and its filename
        # The filename is the official name of the file to read.
        # Details of the definition of filename for different file types are in EMS.modules.properties.file_io
        self.filetype, self.filename, self.rdmol = file_to_rdmol(self.file, mol_id=self.id, streamlit=self.streamlit)

        # Assign the official name (filename) of the file to read to self.id if self.id is None
        if self.id is None or self.id == "":
            self.id = self.filename

        # Check if self.rdmol is read correctly from the file as an rdkit molecule object
        if not isinstance(self.rdmol, Chem.rdchem.Mol):
            logger.error(f"Fail to read RDKit molecule from {self.id}")
            raise TypeError(f"Fail to read RDKit molecule from {self.id}")
        
        
        # Add hydrogens to the rdkit molecule object
        if addHs:
            try:
                self.rdmol = Chem.AddHs(self.rdmol)
            except Exception as e:
                logger.error(f"Fail to add hydrogens to the rdkit molecule object: {self.id}")
                raise e

        # Sanitize the rdkit molecule object
        if self.sanitize:
            try:
                Chem.SanitizeMol(self.rdmol)
            except Exception as e:
                logger.error(f"Fail to sanitize the rdkit molecule object: {self.id}")
                raise e
        
        # Kekulize the rdkit molecule object
        if self.kekulize:
            try:
                Chem.Kekulize(self.rdmol)
            except Exception as e:
                logger.error(f"Fail to kekulize the rdkit molecule object: {self.id}")
                raise e

        # Get the molecular structures
        self.type, self.xyz, self.conn = structure_from_rdmol(self.rdmol)
        self.adj = Chem.GetAdjacencyMatrix(self.rdmol) 
        self.path_topology, self.path_distance = self.get_graph_distance()
        self.mol_properties["SMILES"] = Chem.MolToSmiles(self.rdmol)
        self.flat = self.check_Zcoords_zero() 

        # Check if every atom in the molecule has a correct valence
        # If any atom in the molecule has a wrong implicit valence or there is any error when calling the self.check_valence() function,
        # self.pass_valence_check will be set to False
        self.pass_valence_check = self.check_valence()
        
        # Check if the non-hydrogen backbone of the molecule is symmetric
        # If there is any error when calling the self.check_symmetric() function, self.symmetric will be set to 'Error'
        # The error may be caused by wrong explicit valences which are greater than permitted
        self.symmetric = self.check_symmetric()
        
        
        # Get NMR properties
        if self.nmr:
            # Generate self.pair_properties["nmr_types"] according to the path topology of self.rdmol
            self.get_coupling_types()       

            # Read NMR data if self.file is atom and pair dataframes
            # The difference between pair_properties["nmr_types"] and pair_properties["nmr_types_df"] is:
            # (1) pair_properties["nmr_types"] is the matrix of coupling types between every two atoms, so distant atoms are also included, like '11JCH'
            # (2) pair_properties["nmr_types_df"] is the matrix of coupling types only based on the atom pairs in the pair dataframe. 
            #     If the dataframe is a 6-path one, atom pairs with 7 or more bonds are not included, like '7JCH'. The not-included atom pairs are set to a '0' string.
            if self.filetype == "dataframe":
                try:
                    atom_df = file[0]
                    pair_df = file[1]
                    shift, shift_var, coupling_array, coupling_vars, coupling_types = nmr_read_df(atom_df, pair_df, self.filename)

                    self.pair_properties["nmr_types_df"] = coupling_types

                    # Check if the non-zero elements of pair_properties["nmr_types_df"] also exists in pair_properties["nmr_types"]
                    nmr_type_mask = self.pair_properties["nmr_types_df"] != '0'
                    nmr_types_match = self.pair_properties["nmr_types_df"] == self.pair_properties["nmr_types"]

                    if not (nmr_types_match == nmr_type_mask).all():
                        logger.warning(f"Some coupling types in pair_properties['nmr_types_df'] do not match with pair_properties['nmr_types'] for molecule {self.id}")
                
                except Exception as e:
                    logger.error(f'Fail to read NMR data for molecule {self.id} from dataframe')
                    raise e
            

            # Read NMR data if self.file is an RDKit molecule object
            elif self.filetype == "rdmol":
                try:
                    shift, shift_var, coupling_array, coupling_vars = nmr_read_rdmol(self.rdmol, self.id)
                except Exception as e:
                    logger.error(f'Fail to read NMR data for molecule {self.id} from rdkit molecule object')
                    raise e
            

            # Read NMR data if self.file is an SDF file
            elif self.filetype == 'sdf':
                try:
                    shift, shift_var, coupling_array, coupling_vars = nmr_read(self.file, self.streamlit)
                except Exception as e:
                    logger.error(f'Fail to read NMR data for molecule {self.id} from SDF file {self.file}')
                    raise e
            

            # Read NMR data if self.file is a Gaussian .log file
            elif self.filetype == 'gaussian-log':
                try:
                    shift, coupling_array = gaussian_read_nmr(self.file)
                    shift_var = np.zeros_like(shift)
                    coupling_vars = np.zeros_like(coupling_array)
                except Exception as e:
                    logger.error(f'Fail to read NMR data for molecule {self.id} from Gaussian .log file {self.file}')
                    raise e


            # Raise error if the file type is not among the above
            else:
                logger.error(f'File {self.id} with file type {self.filetype} is not supported for reading NMR data')
                raise ValueError(f'File {self.id} with file type {self.filetype} is not supported for reading NMR data')


            # If file type is 'gaussian-log', save the unscaled shift values in the "raw_shift" attribute of atom properties
            # Then save the scaled shift values in the "shift" attribute
            # The coupling values generally don't need to be scaled, so save them in the "coupling" attribute
            if self.filetype == 'gaussian-log':
                self.atom_properties["raw_shift"] = shift
                self.atom_properties["shift_var"] = shift_var
                self.pair_properties["coupling"] = coupling_array
                self.pair_properties["coupling_var"] = coupling_vars

                self.atom_properties["shift"] = scale_chemical_shifts(shift, self.type)

            # Assign the NMR data to the atom and pair properties for other file types
            else:
                self.atom_properties["shift"] = shift
                self.atom_properties["shift_var"] = shift_var
                self.pair_properties["coupling"] = coupling_array
                self.pair_properties["coupling_var"] = coupling_vars

            # Check if the length of the shift array is equal to the number of atoms in the molecule
            if len(self.atom_properties["shift"]) != len(self.type):
                logger.error(f'Fail to correctly read NMR data for molecule {self.id}')
                raise ValueError(f'Fail to correctly read NMR data for molecule {self.id}')


    def __str__(self):
        return f"EMS({self.id}), {self.mol_properties['SMILES']}"

    def __repr__(self):
        return (
            f"EMS({self.id}, \n"
            f"Filename: \n {self.filename}, \n"
            f"Filetype: \n {self.filetype}, \n"
            f"SMILES: \n {self.mol_properties['SMILES']}, \n"
            f"xyz: \n {self.xyz}, \n"
            f"Atom types: \n {self.type}, \n"
            f"Atom connectivity: \n {self.conn}, \n"
            f"Path topology: \n {self.path_topology}, \n"
            f"Path distance: \n {self.path_distance}, \n"
            f"Atom properties: \n {self.atom_properties}, \n"
            f"Pair properties: \n {self.pair_properties}, \n"
            f")"
        )

    def check_valence(self):
        """
        Check whether the molecule has correct valence.
        If any of the following conditions is met, the molecule has a wrong valence and check_valence will give a False:
        (1) The function Chem.MolFromSmiles raises an error when reading the SMILES string of the molecule
        (2) The function Chem.MolFromSmiles returns None when reading the SMILES string of the molecule
        (3) The molecule is not a single molecule, but a mixture of molecules, which is indicated by '.' in the SMILES string
        (4) The RDKit atom method GetImplicitValence() raises an error when reading the implicit valence of the atom
        (5) The implicit valence of one atom is not zero
        """

        check = True

        # Check if the function Chem.MolFromSmiles works when reading the SMILES string of the molecule
        try:
            smiles_mol = Chem.MolFromSmiles(self.mol_properties["SMILES"])
        except:
            logger.error(f"Function Chem.MolFromSmiles raises error when reading SMILES string of molecule {self.id}")
            return False
        
        # Check if the molecule can be read by RDKit from its SMILES string
        if smiles_mol is None:
            logger.warning(f"Molecule {self.id} cannot be read by RDKit from its SMILES string")
            return False
        
        # Check if the molecule is a single molecule not a mixture of molecules by checking if there is '.' in the SMILES string
        if '.' in self.mol_properties["SMILES"]:
            logger.warning(f"Molecule {self.id} is not a single molecule, but a mixture of molecules")
            return False
        
        # Check if every atom in the molecule has a correct implicit valence
        for atom in self.rdmol.GetAtoms():
            # If the RDKit molecule is not sanitized, the GetImplicitValence function will raise an error
            try:
                atom.GetImplicitValence()
            except Exception as e:
                logger.error(f"Molecule {self.id} cannot read its implicit valence, which may caused by not being sanitized!")
                return False

            # List the atoms with wrong implicit valence
            if atom.GetImplicitValence() != 0:
                check = False
                logger.error(f"Molecule {self.id}: Atom {atom.GetSymbol()}, index {atom.GetIdx()}, has wrong implicit valence")
            
        return check
    

    def check_Zcoords_zero(self, threshold=1e-3):
        """
        Check if all the Z coordinates of the molecule are zero. 
        If all the Z coordinates are zero, the molecule is flat and check_Zcoords_zero will give a True.
        """

        Z_coords = self.xyz[:, 2]
        if np.all(abs(Z_coords) < threshold):
            return True
        else:
            return False


    def check_symmetric(self):
        """
        Check if the non-hydrogen backbone of the molecule is symmetric. 
        If the non-hydrogen backbone is symmetric/asymmetric, check_symmetric will give a 'sym'/'asym'.
        If the method raises an error, check_symmetric will give an 'error'. 
        Attention: This method is not for checking 3D symmetry, but only the 2D non-hydrogen backbone.
        """

        try:
            mol = copy.deepcopy(self.rdmol)
            Chem.RemoveStereochemistry(mol)
            mol = rdmolops.RemoveAllHs(mol)
            canonical_ranking = list(rdmolfiles.CanonicalRankAtoms(mol, breakTies=False))
            
            if len(canonical_ranking) == len(set(canonical_ranking)):
                return 'asym'
            else:
                return 'sym'
        
        except Exception as e:
            logger.error(f'Symmetry check fails for molecule {self.id}, due to wrong explicit valences which are greater than permitted')
            logger.info('Symmetry check failure due to wrong explicit valences needs to be fixed...')
            return 'error'


    def get_graph_distance(self):
        """
        Get the path length matrix and 3D distance matrix.
        The path length matrix is the shortest path length between atoms. Shape: (n_atoms, n_atoms)
        The 3D distance matrix is the 3D distance between atoms. Shape: (n_atoms, n_atoms)
        """
        
        try:
            return Chem.GetDistanceMatrix(self.rdmol).astype(int), Chem.Get3DDistanceMatrix(self.rdmol)
        except Exception as e:
            logger.error(f"Fail to get the path length matrix and 3D distance matrix for molecule {self.id}")
            raise e


    def get_coupling_types(self) -> None:
        """
        Get the coupling type matrix and save in self.pair_properties["nmr_types"]. shape: (n_atoms, n_atoms)

        Example:
            If two atoms (carbon and nitrogen) are 4 bonds away, the coupling type is '4JCN'.
        """

        p_table = Get_periodic_table()

        if self.path_topology is None:
            self.path_topology, self.path_distance = self.get_graph_distance()

        cpl_types = []
        for t, type in enumerate(self.type):
            tmp_types = []
            for t2, type2 in enumerate(self.type):

                if type > type2:
                    targetflag = (
                        str(int(self.path_topology[t][t2]))
                        + "J"
                        + p_table[type]
                        + p_table[type2]
                    )
                else:
                    targetflag = (
                        str(int(self.path_topology[t][t2]))
                        + "J"
                        + p_table[type2]
                        + p_table[type]
                    )

                tmp_types.append(targetflag)
            cpl_types.append(tmp_types)

        self.pair_properties["nmr_types"] = np.array(cpl_types, dtype=str)


<<<<<<< HEAD
    def to_sdf(self, outfile=None, FileComments='', prop_to_write='all', SDFversion="V3000"):
=======
    def to_sdf(self, outfile='', FileComments='', prop_to_write=None, prop_cover=False, SDFversion="V3000"):
>>>>>>> 7135752a
        """
        Write the emol object to an SDF file with assigned properties.
        The first line is the SDF file name, which is defaulted to the _Name property of the RDKit molecule. If the _Name property is empty, self.id will be used.
        The second line is the SDF file information, which is defaulted to 'EMS (Efficient Molecular Storage) - <year> - ButtsGroup'.
        The third line is the SDF file comments, which is defaulted to blank.
        The properties to write to the SDF file and the SDF version can be customized.

        Args:
        - outfile (str): The file path to save the SDF file. If outfile is None or blank string "", the SDF block will be returned.
        - FileComments (str): The comments to write to the third line of the SDF file.
        - prop_to_write (str or list): The properties to write to the SDF file. 
            If prop_to_write is None, no property will be written.
            If prop_to_write is "nmr", the NMR properties saved in self.atom_properties and self.pair_properties will be written in NMREDATA_ASSIGNMENT and NMREDATA_J sections.
        - prop_cover (bool): Whether to cover the existing properties in the SDF file. 
        - SDFversion (str): The version of the SDF file. The version can be "V2000" or "V3000".
        """
        
        # Deep copy the rdmol object
        rdmol = copy.deepcopy(self.rdmol)

        # Set the first line of the SDF file to the molecule name in the order of _Name property of self.rdmol, self.filename and self.id
        try:
            rdmol_Name = rdmol.GetProp("_Name").strip()
        except:
            rdmol_Name = ""

        name_list = [rdmol_Name, self.filename, self.id]
        name_list = [name for name in name_list if name != None and name != ""]

        if len(name_list) == 0:
            sdf_Name = ""
        else:
            sdf_Name = name_list[0]
        
        # Get the _MolFileInfo property of the RDKit molecule to write to the second line of the SDF file.
        sdf_MolFileInfo = f'EMS (Efficient Molecular Storage) - {date.today().year} - ButtsGroup'

        # Get the _MolFileComments property of the RDKit molecule to write to the third line of the SDF file.
        sdf_MolFileComments = FileComments

        # Set the name of the temporary SDF file to save the RDKit molecule
        characters = string.ascii_letters + string.digits  
        random_string = ''.join(random.choices(characters, k=30))
        tmp_sdf_file = f"tmp_{random_string}.sdf"

        # Set the SDF file version according to the atom number of the RDKit molecule
        atom_num = len(self.type)
        SDFversion = SDFversion

        if SDFversion == "V2000" and atom_num > 999:
            logger.warning(f"V2000 cannot be used for molecules with more than 999 atoms. SDF version is set to V3000.")
            SDFversion = "V3000"
        
        if SDFversion not in ["V2000", "V3000"]:
            logger.warning(f"SDF version {SDFversion} is not supported. SDF version is set to V3000.")
            SDFversion = "V3000"
        
        # Set the properties to write to the SDF file
        if prop_to_write is None:
            prop_to_write = []
        elif type(prop_to_write) == str:
            prop_to_write = [prop_to_write]

        origin_prop = list(rdmol.GetPropsAsDict().keys())

        for prop in prop_to_write:
            # Write NMR properties to the SDF file
            if prop == "nmr":
                atom_lines, pair_lines = nmr_to_sdf_block(self.type, self.atom_properties, self.pair_properties)

                if prop_cover:
                    rdmol.SetProp("NMREDATA_ASSIGNMENT", atom_lines)
                    rdmol.SetProp("NMREDATA_J", pair_lines)
                else:
                    if not "NMREDATA_ASSIGNMENT" in origin_prop:
                        rdmol.SetProp("NMREDATA_ASSIGNMENT", atom_lines)
                    if not "NMREDATA_J" in origin_prop:
                        rdmol.SetProp("NMREDATA_J", pair_lines)

        # Get the SDF block of the RDKit molecule
        block = rdmol_to_sdf_block(rdmol, sdf_Name, sdf_MolFileInfo, sdf_MolFileComments, tmp_sdf_file, SDFversion=SDFversion)

        # Write the SDF block to the SDF file
        if outfile is None or outfile.strip() == "":
            return block
        else:
            with open(outfile, "w") as f:
                f.write(block)


















################ The following section includes the old version of the __init__ method in EMS ################

    # def __init__(
    #     self,
    #     file=None,                  # File path (optional if DataFrames are used)
    #     mol_id=None,                # Customized molecule ID
    #     line_notation=None,         # 'smiles' or 'smarts'
    #     rdkit_mol=False,            # Whether to read the file as an rdkit molecule
    #     dataframe=False,            # Whether EMS objects are being read from a DataFrame
    #     atom_df=None,               # Atom dataframe
    #     pair_df=None,               # Pair dataframe
    #     nmr=False,                  # Whether to read NMR data
    #     streamlit=False,            # Streamlit mode is used to read the file from website
    #     addHs=False,                # Whether to add hydrogens to the rdkit molecule object
    #     sanitize=False,             # Whether to sanitize the rdkit molecule object
    #     kekulize=True               # Whether to kekulize the rdkit molecule object
    # ):


    #     # To initialize self.id, self.filename, self.file and self.stringfile
    #     # (1) If the molecule file is SMILES or SMARTS string, all of self.id, self.filename, self.file and self.stringfile are the same, i.e. the string
    #     # (2) If the molecule file is streamlit, which is used to read the file from website, self.id is the customized 'mol_id' name,
    #     #     and self.filename, self.file and self.stringfile are achieved from the 'file' object
    #     # (3) If the molecule file is neither SMILES/SMARTS string or streamlit but saved in a file like .sdf, self.id is the customized 'mol_id' name, 
    #     #     self.file and self.stringfile are the file path, and self.filename is the file name seperated by '/' in the file path
    #     # (4) If the molecule is an rdkit molecule, all of self.id, self.filename, self.file and self.stringfile are the same, i.e. the customized 'mol_id' name
    #     # (5) If the molecule is a dataframe, all of self.id, self.filename, self.file and self.stringfile are the same, i.e. the first 'molecule_name' item in the atom_df dataframe
    #     if line_notation:
    #         self.id = file
    #     elif dataframe:
    #         self.id = list(atom_df['molecule_name'])[0]
    #     else:
    #         self.id = mol_id

    #     if line_notation:
    #         self.filename = file
    #     elif streamlit and not line_notation:
    #         self.filename = file.name
    #     elif rdkit_mol:
    #         self.filename = mol_id
    #     elif dataframe:
    #         self.filename = self.id
    #     else:
    #         self.filename = file.split('/')[-1]
        
    #     if rdkit_mol:
    #         self.file = mol_id
    #     elif dataframe:
    #         self.file = self.id
    #     else:
    #         self.file = file

    #     if streamlit and not line_notation:
    #         self.stringfile = StringIO(file.getvalue().decode("utf-8"))
    #     elif rdkit_mol:
    #         self.stringfile = mol_id
    #     elif dataframe:
    #         self.stringfile = self.id
    #     else:
    #         self.stringfile = file

    #     # Initialize the molecular structure and properties as empty
    #     self.rdmol = None                  # The rdkit molecule object of the molecule
    #     self.type = None                   # The atomic numbers of the atoms in the molecule. Shape: (n_atoms,)
    #     self.xyz = None                    # The 3D coordinates of the molecule. Shape: (n_atoms, 3)
    #     self.conn = None                   # The bond order matrix of the molecule. Shape: (n_atoms, n_atoms)
    #     self.adj = None                    # The adjacency matrix of the molecule. Shape: (n_atoms, n_atoms)
    #     self.path_topology = None          # Path length between atoms
    #     self.path_distance = None          # 3D distance between atoms
    #     self.bond_existence = None         # Whether a bond exists between two atoms, made up of 0 or 1
    #     self.atom_properties = {}
    #     self.pair_properties = {}
    #     self.mol_properties = {}
    #     self.flat = None                   # Whether all the Z coordinates of the molecule is zero
    #     self.symmetric = None              # Whether the non-hydrogen backbone of the molecule is symmetric
    #     self.streamlit = streamlit
    #     self.sanitize = sanitize           # Whether to sanitize the rdkit molecule object
    #     self.kekulize = kekulize           # Whether to kekulize the rdkit molecule object

    #     # get the rdmol object from the file
    #     # If the molecule file is a SMILES/SMARTS string, the rdmol object is generated from the string
    #     if line_notation:
    #         line_mol = None

    #         if line_notation == "smiles":
    #             try:
    #                 line_mol = Chem.MolFromSmiles(file)
    #             except Exception as e:
    #                 logger.error(f"Error in calling Chem.MolFromSmiles: {file}")
    #                 raise e

    #         elif line_notation == "smarts":
    #             try:
    #                 line_mol = Chem.MolFromSmarts(file)
    #             except Exception as e:
    #                 logger.error(f"Error in calling Chem.MolFromSmarts: {file}")
    #                 raise e

    #         else:
    #             logger.error(f"Line notation, {line_notation}, not supported")
    #             raise ValueError(f"Line notation, {line_notation}, not supported")
            
    #         if line_mol is None:
    #             logger.error(f"Fail to read the molecule from string by RDKit: {file}")
    #             raise ValueError(f"Fail to read the molecule from string by RDKit: {file}")

    #         try:
    #             Chem.SanitizeMol(line_mol)
    #             line_mol = Chem.AddHs(line_mol)
    #             Chem.Kekulize(line_mol)
    #             AllChem.EmbedMolecule(line_mol)              # obtain the initial 3D structure for a molecule
    #             self.rdmol = line_mol
    #         except Exception as e:
    #             logger.error(f"Fail to process the rdkit molecule object transformed from SMILES/SMARTS string by RDKit: {file}")
    #             raise e
        
    #     # If the molecule file is an rdkit molecule, the rdmol object is the molecule itself
    #     elif rdkit_mol:
    #         self.rdmol = file
        
    #     # If the molecule is a dataframe, an rdmol object is generated
    #     # The molecule name is self.id and is assigned to self.rdmol in dataframe_to_rdmol function
    #     elif dataframe:
    #         try:
    #             self.rdmol = dataframe_to_rdmol(atom_df, self.id)
    #         except Exception as e:
    #             logger.error(f"Fail to read the molecule from dataframe: {self.id}")
    #             raise e

    #     # If the molecule is saved in a file, the rdmol object is generated from the file
    #     else:
    #         ftype = self.filename.split(".")[-1]
            
    #         if ftype == "sdf":
    #             if streamlit:
    #                 self.rdmol = sdf_to_rdmol(self.file, self.id, streamlit=True)     # Leave the streamlit mode blank for future use
    #             else:
    #                 self.rdmol = sdf_to_rdmol(self.file, self.id, streamlit=False)

    #         elif ftype == "xyz":
    #             try:
    #                 self.rdmol = xyz_to_rdmol(self.file)
    #             except Exception as e:
    #                 logger.error(f"Fail to read the xyz file: {self.file}")
    #                 raise e

    #         elif ftype == "mol2":
    #             self.rdmol = Chem.MolFromMol2File(
    #                 self.file, removeHs=False, sanitize=self.sanitize
    #             )

    #         elif ftype == "mae":
    #             for mol in Chem.MaeMolSupplier(
    #                 self.file, removeHs=False, sanitize=self.sanitize
    #             ):
    #                 if mol is not None:
    #                     if mol.GetProp("_Name") is None:
    #                         mol.SetProp("_Name", self.id)
    #                     self.rdmol = mol

    #         elif ftype == "pdb":
    #             self.rdmol = Chem.MolFromPDBFile(
    #                 self.file, removeHs=False, sanitize=False
    #             )
                
    #         # Add file reading for ASE molecules with '.traj' extension when available

    #         else:
    #             logger.error(f"File type, {ftype} not supported")
    #             raise ValueError(f"File type, {ftype} not supported")















################ The following section includes some abandoned methods of EMS class ################

    # def check_Zcoords_zero_old(self):
    #     """
    #     This is an old version of check_Zcoords_zero method.
    #     Abandoned!!!
    #     """
 
    #     # If the Z coordinates are all zero, the molecule is flat and return True
    #     # Otherwise, if there is at least one non-zero Z coordinate, return False
    #     if self.streamlit:
    #         for line in self.stringfile:
    #             # if re.match(r"^.{10}[^ ]+ [^ ]+ ([^ ]+) ", line):
    #             if len(line.split()) == 12 and line.split()[-1] != 'V2000':
    #                 z_coord = float(
    #                     line.split()[3]
    #                 )  # Assuming the z coordinate is the fourth field
    #                 if z_coord != 0:
    #                     return False
    #         return True

    #     else:
    #         with open(self.stringfile, "r") as f:
    #             lines = f.readlines()[2:]
    #             coord_flag = False
    #             for line in lines:
    #                 # if re.match(r"^.{10}[^ ]+ [^ ]+ ([^ ]+) ", line):
    #                 if 'V2000' in line:
    #                     coord_flag = True
    #                     continue
    #                 if coord_flag and len(line.split()) > 12 and line.split()[3].isalpha():
    #                     z_coord = float(
    #                         line.split()[2]
    #                     )  # Assuming the z coordinate is the fourth field
    #                     if abs(z_coord) > 1e-6:
    #                         return False
    #                 elif coord_flag and len(line.split()) < 12:
    #                     break
    #             return True



    # def check_semi_symmetric(self, atom_type_threshold={}):
    #     """
    #     If two non-hydrogen atoms of the same atom type have a chemical shift difference less than a threshold, the molecule is semi-symmetric.
    #     Attention!!! This method is abandoned and not used in the current version of EMS.
    #     """
    #     symmetric = False

    #     chemical_shift_df = pd.DataFrame({
    #         'atom_type': self.type,
    #         'shift': self.atom_properties['shift']
    #         })
        
    #     for atom_type in atom_type_threshold:
    #         threshold = atom_type_threshold[atom_type]
    #         atom_type_CS = chemical_shift_df[chemical_shift_df['atom_type'] == atom_type]['shift'].to_list()
            
    #         for i in range(len(atom_type_CS)):
    #             for j in range(i+1, len(atom_type_CS)):
    #                 if abs(atom_type_CS[i] - atom_type_CS[j]) < threshold:
    #                     symmetric = True
        
    #     return symmetric<|MERGE_RESOLUTION|>--- conflicted
+++ resolved
@@ -415,11 +415,7 @@
         self.pair_properties["nmr_types"] = np.array(cpl_types, dtype=str)
 
 
-<<<<<<< HEAD
-    def to_sdf(self, outfile=None, FileComments='', prop_to_write='all', SDFversion="V3000"):
-=======
     def to_sdf(self, outfile='', FileComments='', prop_to_write=None, prop_cover=False, SDFversion="V3000"):
->>>>>>> 7135752a
         """
         Write the emol object to an SDF file with assigned properties.
         The first line is the SDF file name, which is defaulted to the _Name property of the RDKit molecule. If the _Name property is empty, self.id will be used.
